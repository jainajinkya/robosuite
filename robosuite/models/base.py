--- conflicted
+++ resolved
@@ -157,13 +157,9 @@
             names += self.get_element_names(child, element_type)
         return names
 
-<<<<<<< HEAD
-    def add_prefix(self, prefix, tags=("body", "joint", "site", "geom", "camera", "actuator", "asset", "texture", "material")):
-=======
     def add_prefix(self,
                    prefix,
                    tags=("body", "joint", "site", "geom", "camera", "actuator", "asset", "texture", "material")):
->>>>>>> d89322bd
         """
         Utility to add prefix to all body names to prevent name clashes
         Args:
